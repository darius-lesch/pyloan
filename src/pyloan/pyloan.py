--- conflicted
+++ resolved
@@ -333,7 +333,6 @@
             if balance_bop <= 0:
                 continue
 
-<<<<<<< HEAD
             bop_date = last_payment.date
             days, year = DAY_COUNT_METHODS[self.compounding_method.value](bop_date, date)
             compounding_factor = Decimal(str(days / year))
@@ -343,8 +342,6 @@
             is_regular_day = date in regular_payment_dates
             is_special_day = date in special_payments
 
-=======
->>>>>>> e85b205f
             interest_amount = Decimal('0')
             principal_amount = Decimal('0')
             special_principal_amount = Decimal('0')
